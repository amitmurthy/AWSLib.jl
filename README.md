--- conflicted
+++ resolved
@@ -27,17 +27,10 @@
     aws_id::String         # AWS Access Key id
     aws_seckey::String     # AWS Secret key for signing requests
     aws_token::String      # AWS Security Token for temporary credentials
-<<<<<<< HEAD
-    region::AbstractString      # region name
-    ep_scheme::String      # URL scheme: http or https
-    ep_host::AbstractString     # region endpoint (host)
-    ep_path::AbstractString     # region endpoint (path)
-=======
     region::String      # region name
     ep_scheme::String      # URL scheme: http or https
     ep_host::String     # region endpoint (host)
     ep_path::String     # region endpoint (path)
->>>>>>> 6c777caf
     sig_ver::Int                # AWS signature version (2 or 4)
     timeout::Float64            # request timeout in seconds, if set to 0.0, request will never time out. Default is 0.0
     dry_run::Bool               # If true, no actual request will be made - implies dbg flag below
