--- conflicted
+++ resolved
@@ -352,13 +352,6 @@
         service = "sts"
         result = AWS._flatten_query(service, args)
 
-<<<<<<< HEAD
-        @test result["high_level_key"] == high_level_value
-        @test result["high_level_array.member.1.low_level_key_1"] == entry_1["low_level_key_1"]
-        @test result["high_level_array.member.1.low_level_key_2"] == entry_1["low_level_key_2"]
-        @test result["high_level_array.member.2.low_level_key_3"] == entry_2["low_level_key_3"]
-        @test result["high_level_array.member.2.low_level_key_4"] == entry_2["low_level_key_4"]
-=======
         expected = Pair{String,String}[
             "high_level_key" => "high_level_value",
             "high_level_array.member.1.low_level_key_1" => "low_level_value_1",
@@ -368,19 +361,21 @@
         ]
 
         @test result == expected
->>>>>>> 53083565
     end
 
     @testset "sqs - special casing suffix" begin
         service = "sqs"
         result = AWS._flatten_query(service, args)
 
-<<<<<<< HEAD
-        @test result["high_level_key"] == high_level_value
-        @test result["high_level_array.1.low_level_key_1"] == entry_1["low_level_key_1"]
-        @test result["high_level_array.1.low_level_key_2"] == entry_1["low_level_key_2"]
-        @test result["high_level_array.2.low_level_key_3"] == entry_2["low_level_key_3"]
-        @test result["high_level_array.2.low_level_key_4"] == entry_2["low_level_key_4"]
+        expected = Pair{String,String}[
+            "high_level_key" => "high_level_value",
+            "high_level_array.1.low_level_key_1" => "low_level_value_1",
+            "high_level_array.1.low_level_key_2" => "low_level_value_2",
+            "high_level_array.2.low_level_key_3" => "low_level_value_3",
+            "high_level_array.2.low_level_key_4" => "low_level_value_4"
+        ]
+
+        @test result == expected
     end
 end
 
@@ -417,17 +412,6 @@
 
             @test_throws AWSException _get_secret_string(secret_name)
         end
-=======
-        expected = Pair{String,String}[
-            "high_level_key" => "high_level_value",
-            "high_level_array.1.low_level_key_1" => "low_level_value_1",
-            "high_level_array.1.low_level_key_2" => "low_level_value_2",
-            "high_level_array.2.low_level_key_3" => "low_level_value_3",
-            "high_level_array.2.low_level_key_4" => "low_level_value_4"
-        ]
-
-        @test result == expected
->>>>>>> 53083565
     end
 end
 
@@ -447,23 +431,6 @@
         )
         expected_policy_document = JSON.json(expected_policy_document)
 
-<<<<<<< HEAD
-        @testset "Create Policy" begin
-            response = AWSServices.iam("CreatePolicy", LittleDict("PolicyName"=>expected_policy_name, "PolicyDocument"=>expected_policy_document))
-            policy_arn = response["CreatePolicyResponse"]["CreatePolicyResult"]["Policy"]["Arn"]
-        end
-
-        @testset "Get Policy" begin
-            response_policy_version = AWSServices.iam("GetPolicyVersion", LittleDict("PolicyArn"=>policy_arn, "VersionId"=>"v1"))
-            response_document = response_policy_version["GetPolicyVersionResponse"]["GetPolicyVersionResult"]["PolicyVersion"]["Document"]
-
-            @test HTTP.unescapeuri(response_document) == expected_policy_document
-        end
-
-        @testset "Delete Policy" begin
-            AWSServices.iam("DeletePolicy", LittleDict("PolicyArn"=>policy_arn))
-
-=======
         # Create Policy
         response = AWSServices.iam("CreatePolicy", LittleDict("PolicyName"=>expected_policy_name, "PolicyDocument"=>expected_policy_document))
         policy_arn = response["CreatePolicyResponse"]["CreatePolicyResult"]["Policy"]["Arn"]
@@ -476,7 +443,6 @@
         finally
             # Delete Policy
             AWSServices.iam("DeletePolicy", LittleDict("PolicyArn"=>policy_arn))
->>>>>>> 53083565
             @test_throws AWSException AWSServices.iam("GetPolicy", LittleDict("PolicyArn"=>policy_arn))
         end
     end
@@ -491,71 +457,6 @@
             return result["GetQueueUrlResponse"]["GetQueueUrlResult"]["QueueUrl"]
         end
 
-<<<<<<< HEAD
-        @testset "Create Queue" begin
-            AWSServices.sqs("CreateQueue", LittleDict("QueueName"=>queue_name))
-        end
-
-        @testset "Get Queues" begin
-            @test _get_queue_url(queue_name) isa String
-        end
-
-        @testset "Change Message Visibility Batch Request" begin
-            queue_url = _get_queue_url(queue_name)
-            expected_message_id = "aws-jl-test"
-
-            AWSServices.sqs("SendMessage", LittleDict(
-                    "QueueUrl"=>queue_url,
-                    "MessageBody"=>expected_message
-                )
-            )
-
-            response = AWSServices.sqs("ReceiveMessage", LittleDict("QueueUrl"=>queue_url,))
-            receipt_handle = response["ReceiveMessageResponse"]["ReceiveMessageResult"]["Message"]["ReceiptHandle"]
-
-            response = AWSServices.sqs("DeleteMessageBatch", LittleDict(
-                    "QueueUrl"=>queue_url,
-                    "DeleteMessageBatchRequestEntry"=>[
-                        LittleDict(
-                            "Id"=>expected_message_id,
-                            "ReceiptHandle"=>receipt_handle,
-                        )
-                    ]
-                )
-            )
-
-            message_id = response["DeleteMessageBatchResponse"]["DeleteMessageBatchResult"]["DeleteMessageBatchResultEntry"]["Id"]
-
-            @test message_id == expected_message_id
-        end
-
-        @testset "Send Message" begin
-            queue_url = _get_queue_url(queue_name)
-
-            AWSServices.sqs("SendMessage", LittleDict(
-                    "QueueUrl"=>queue_url,
-                    "MessageBody"=>expected_message
-                )
-            )
-        end
-
-        @testset "Receive Message" begin
-            queue_url = _get_queue_url(queue_name)
-
-            result = AWSServices.sqs("ReceiveMessage", LittleDict("QueueUrl"=>queue_url))
-            message = result["ReceiveMessageResponse"]["ReceiveMessageResult"]["Message"]["Body"]
-
-            @test message == expected_message
-        end
-
-        @testset "Delete Queue" begin
-            queue_url = _get_queue_url(queue_name)
-
-            AWSServices.sqs("DeleteQueue", LittleDict("QueueUrl"=>queue_url))
-
-            @test_throws AWSException _get_queue_url(queue_name)
-        end
-=======
         # Create Queue
         AWSServices.sqs("CreateQueue", LittleDict("QueueName"=>queue_name))
 
@@ -604,7 +505,6 @@
         # Delete Queue
         AWSServices.sqs("DeleteQueue", LittleDict("QueueUrl"=>queue_url))
         @test_throws AWSException _get_queue_url(queue_name)
->>>>>>> 53083565
     end
 end
 
