module AWSMetadataUtilities

include("AWSExceptions.jl")

using .AWSExceptions
using OrderedCollections: OrderedDict, LittleDict
using HTTP
using JSON


"""
    _get_aws_sdk_js_files()

Get a list of all AWS service API definition files from the `awsk-sdk-js` GitHub repository.

# Returns
- `Array{OrderedDict}`: Array of Dictionaries which contains information about each AWS Service
"""
function _get_aws_sdk_js_files()
    headers = ["User-Agent" => "JuliaCloud/AWS.jl"]
    url = "https://api.github.com/repos/aws/aws-sdk-js/contents/apis"

    req = HTTP.get(url, headers)
    files = JSON.parse(String(req.body), dicttype=OrderedDict)
    filter!(f -> endswith(f["name"], ".normal.json"), files)  # Only get ${Service}.normal.json files
    files = _filter_latest_service_version(files)

    return files
end

"""
    _filter_latest_service_version(services::Array{Any})

Return a list of all AWS Services and their latest version.

# Arguments
- `services::Array`: Array of all AWS APIs and their versions

# Returns
- `Array{Dict}`: Array of the latest AWS Service definitions
"""
function _filter_latest_service_version(services::Array)
    seen_services = String[]
    latest_versions = OrderedDict[]

    services = reverse(services)

    for service in services
        service_name, _ = _get_service_and_version(service["name"])

        if !(service_name in seen_services)
            push!(seen_services, service_name)
            push!(latest_versions, service)
        end
    end

    return latest_versions
end

"""
    _get_service_and_version(filename::String)

Get the `service` and `version` from a filename.

# Arguments
- `filename`: Name of the file, ex. `{Service}-{Version}.normal.json`

# Returns
- `Tuple{String, String}`: `service` and `version` for an AWS service
"""
function _get_service_and_version(filename::String)
    try
        service_and_version = join(split(filename, '.')[1:end-2],'.')
        service_and_version = split(service_and_version, '-')
        service = join(service_and_version[1:end-3], '-')
        version = join(service_and_version[end-2:end], '-')

        return (service, version)
    catch e
        if e isa BoundsError
            throw(InvalidFileName("$filename is an invalid AWS JSON filename."))
        else
            rethrow()
        end
    end
end

"""
    _generate_low_level_definitions(services::Array{OrderedDict{String, Any}})

Get the low-level definitions for all AWS Services.

# Arguments
- `services::Array{OrderedDict}`: List of AWS Services to generate low-level definitions

# Returns
- `String[]`: Array of low-level service code to be written into `AWSServices.jl`
"""
function _generate_low_level_definitions(services::Array{OrderedDict})
    service_definitions = String[]

    for service in services
        service_name = service["name"]
        @info "Generating low level wrapper for $service_name"

        # Get the contents of the ${Service}.normal.json file
        request = HTTP.get(service["download_url"])
        service_metadata = JSON.parse(String(request.body))["metadata"]

        definition = _generate_low_level_definition(service_metadata)
        push!(service_definitions, definition)
    end

    return service_definitions
end

"""
    _generate_low_level_definition(service::Dict{String, Any})

Get the low-level definition for an AWS Service.

# Arguments
- `service::Dict{String, Any}`: AWS Service to generate the low-level code definition

# Returns
- `String`: Low-level definition for the AWS Service

# Throws
- `ProtocolNotFound`: If `service` is using a protocol that's not either `[rest-xml, rest-json, json, query]`
"""
function _generate_low_level_definition(service::Dict)
    protocol = service["protocol"]
    service_name = service["endpointPrefix"]
    service_id = replace(lowercase(service["serviceId"]), ' ' => '_')
    api_version = service["apiVersion"]

    service_specifics = LittleDict{String, String}()

    if service_id == "glacier"
        service_specifics[service_id] = "LittleDict(\"x-amz-glacier-version\" => \"$(service["apiVersion"])\")"
    end

    if protocol == "rest-xml"
        return "const $service_id = AWS.RestXMLService(\"$service_name\", \"$api_version\")"
    elseif protocol in ("ec2", "query")
        return "const $service_id = AWS.QueryService(\"$service_name\", \"$api_version\")"
    elseif protocol == "rest-json"
         if haskey(service_specifics, service_id)
             return "const $service_id = AWS.RestJSONService(\"$service_name\", \"$api_version\", $(service_specifics[service_id]))"
         end

        return "const $service_id = AWS.RestJSONService(\"$service_name\", \"$api_version\")"
    elseif protocol == "json"
        json_version = service["jsonVersion"]
        target = service["targetPrefix"]
        return "const $service_id = AWS.JSONService(\"$service_name\", \"$api_version\", \"$json_version\", \"$target\")"
    else
        throw(ProtocolNotDefined("$service_id is using a new protocol; $protocol which is not supported."))
    end
end

"""
    _documentation_cleaning(documentation::String)

Clean up the documentation to make it Julia compiler and human-readable.

- Remove anything in-between <> HTML tags
- Remove any dollar signs
- Remove any \\
- Replace " with \"

# Arguments
- `documentation::String`: Documentation to be cleaned

# Returns
- `String`: Cleaned documentation string
"""
function _documentation_cleaning(documentation::String)
    documentation = replace(documentation, r"\<.*?\>" => "")
    documentation = replace(documentation, '$' => ' ')
    documentation = replace(documentation, '\\' => ' ')
    documentation = replace(documentation, '\"' => "\\\"")

    return documentation
end

"""
    _clean_uri(uri::String)

Replace URI parameters with the appropriate syntax for Julia interpolation.

Find all URI parameters, and apply the following replacements:
* { => \$(
* } => )
* - => _
* + => nothing

Example:
"/v1/configurations/{configuration-id}" => "/v1/configurations/\$(configuration_id)"

# Arguments
- `uri::String`: URI to be cleaned

# Returns
- `String`: Cleaned URI
"""
<<<<<<< HEAD
function _clean_uri(uri::String)
    uri_parameters = eachmatch(r"{.*?}", uri) # Match anything surrounded in "{ }"
=======
function _uri_cleaning(uri::String)
    uri_parameters = eachmatch(r"{.*?}", uri)  # Match anything surrounded in "{ }"
>>>>>>> 32147498

    for param in uri_parameters
        match = param.match
        original_match = match

        match = replace(match, '{' => "\$(")  # Replace { with $(
        match = replace(match, '}' => ')')  # Replace } with )
        match = replace(match, '-' => '_')  # Replace hyphens with underscores
        match = replace(match, '+' => "")  # Remove +

        uri = replace(uri, original_match => match)
    end

    return uri
end

"""
    _get_function_parameters(input, shapes)

Get the required and optional parameters for a given operation.

# Arguments
- `input::String`: The input object for the given operation
- `shapes::Dict{String, Any}`: Dictionary of all shapes for this AWS Service

# Returns
- `Tuple(Dict, Dict)`: (required_parameters, optional_parameters)
"""
function _get_function_parameters(input::String, shapes::Dict)
    """
        _get_parameter_name(parameter::String, input_shape::AbstractDict){String, <:Any}

    Find the correct parameter name for making requests. Certain ones have a specific locationName, for Batch requests this locationName is nested one shape deeper.

    # Arguments
    - `parameter::String`: Name of the original parameter
    - `input_shape::AbstractDict{String, <:Any}`: The parameter shape
    
    # Returns
    - `String`: Either the original parameter name, the locationName for the parameter, or the locationName nested one shape deeper
    """
    function _get_parameter_name(parameter::String, input_shape::AbstractDict{String, <:Any})
        # If the parameter has a locationName, return it
        if haskey(input_shape["members"][parameter], "locationName")
            return input_shape["members"][parameter]["locationName"]
        end

        # Check to see if the nested shape has a locationName
        nested_shape = input_shape["members"][parameter]["shape"]
        nested_member = get(shapes[nested_shape], "member", "")

        # If nested_shape[member] exists return locationName (if exists), otherwise return the original parameter name
        return !isempty(nested_member) ? get(nested_member, "locationName", parameter) : parameter
    end

    required_parameters = LittleDict{String, Any}()
    optional_parameters = LittleDict{String, Any}()
    input_shape = shapes[input]

    if haskey(input_shape, "required")
        for parameter in input_shape["required"]
            parameter_name = _get_parameter_name(parameter, input_shape)

            # Check if the parameter needs to be in a certain place
            parameter_location = get(input_shape["members"][parameter], "location", "")

            documentation = _documentation_cleaning(get(input_shape["members"][parameter], "documentation", ""))

            required_parameters[parameter_name] = LittleDict{String, String}(
                "location" => parameter_location,
                "documentation" => documentation,
            )
        end
    end

    if haskey(input_shape, "members")
        for parameter in input_shape["members"]
            parameter_name = get(input_shape["members"][parameter[1]], "locationName", parameter[1])

            if !haskey(required_parameters, parameter_name)
                optional_parameters[parameter_name] = _documentation_cleaning(get(parameter[2], "documentation", ""))
            end
        end
    end

    return (sort(required_parameters), sort(optional_parameters))
end

"""
    _generate_high_level_definitions(
        service_name::String,
        protocol::String,
        operations::Dict{String, Any},
        shapes::Dict{String, Any}
    )

Generate high-level definitions for the `service`.

# Arguments
- `service_name::String`: AWS `service`
- `protocol::String`: API protocol type
- `operations::Dict{String, Any}`: Service API operations
- `shapes::Dict{String, Any}`: All input shapes for this service

# Return
- `Array`: Array of all high-level definitions and documentation to be written into `services/{Service}.jl`
"""
function _generate_high_level_definitions(
    service_name::String,
    protocol::String,
    operations::Dict,
    shapes::Dict
)
    operation_definitions = String[]

    for operation in operations
        operation = operation[2]
        name = operation["name"]
        method = operation["http"]["method"]
        request_uri = operation["http"]["requestUri"]

        documentation = ""

        if haskey(operation, "documentation")
            documentation = _documentation_cleaning(operation["documentation"])
        end

        required_parameters = Dict{String, Any}()
        optional_parameters = Dict{String, Any}()

        if haskey(operation, "input")
            required_parameters, optional_parameters = _get_function_parameters(operation["input"]["shape"], shapes)
        end

        operation_definition = _generate_high_level_definition(
            service_name,
            protocol,
            name,
            method,
            request_uri,
            required_parameters,
            optional_parameters,
            documentation
        )

        push!(operation_definitions, operation_definition)
    end

    return operation_definitions
end

"""
    _generate_high_level_definition(
        service_name::String,
        protocol::String,
        name::String,
        method::String,
        request_uri::String,
        required_parameters::Dict,
        optional_parameters::Dict,
        documentation::String
    )

Generate the high-level definition for a services function.

# Arguments
- `name::String`: Name of this services function
- `service_name::String`: Name of the AWS Service
- `protocol::String`: Request protocol for the AWS Service
- `method::String`: Request method for this services function
- `request_uri::String`: Endpoint for this services function
- `required_parameters::Dict{Any, Any}`: Required parameters for this services function
- `optional_parameters::Dict{Any, Any}`: Optional parameters for this services function
- `documentation::String`: Documentation for this services function

# Return
- `String`: High-level definition in Julia code for the services function
"""
function _generate_high_level_definition(
    service_name::String,
    protocol::String,
    name::String,
    method::String,
    request_uri::String,
    required_parameters::AbstractDict,
    optional_parameters::AbstractDict,
    documentation::String
)
    operation_definition = """
    $(repeat('"', 3))
        $name()

    $documentation\n
    """

    # Add in the required parameters if applicable
    if !isempty(required_parameters)
        operation_definition *= "# Required Parameters\n"

        for (required_key, required_value) in required_parameters
            operation_definition *= "- `$required_key`: $(required_value["documentation"])\n"
        end

        operation_definition *= "\n"
    end

    # Add in the optional parameters if applicable
    if !isempty(optional_parameters)
        operation_definition *= "# Optional Parameters\n"

        for (optional_key, optional_value) in optional_parameters
            operation_definition *= "- `$optional_key`: $optional_value\n"
        end
    end

    operation_definition *= repeat('"', 3)

    # Get a list of Julia friendly parameter keys
    # Replace all hyphens with underscore to be Julia friendly
    required_param_keys_clean = replace.(collect(keys(required_parameters)), "-" => "_")

    # Filter out any required parameters which are in the URI
    required_parameters = filter(p -> (p[2]["location"] != "uri"), required_parameters)

    # Filter all header parameters
    header_parameters = filter(p -> (p[2]["location"] == "header"), required_parameters)
    required_parameters = setdiff(required_parameters, header_parameters)

    # "par-am" => par_am
    definition_required_parameters = ["\"$(p[1])\"=>$(replace(p[1], "-" => "_"))" for p in required_parameters]
    header_parameters = ["\"$(p[1])\"=>$(replace(p[1], "-" => "_"))" for p in header_parameters]

    # Depending on the protocol type of the operation we need to generate a different definition
    if protocol in ("json", "query", "ec2")
        if !isempty(required_param_keys_clean)
            operation_definition *= "\n$name($(join(required_param_keys_clean, ", "))) = $service_name(\"$name\", Dict{String, Any}($(join(definition_required_parameters, ", "))))"
            operation_definition *= "\n$name($(join(required_param_keys_clean, ", ")), args::AbstractDict{String, <:Any}) = $service_name(\"$name\", Dict{String, Any}($(join(definition_required_parameters, ", ")), args...))\n"
        else
            operation_definition *= """\n
                $name() = $service_name(\"$name\")
                $name(args::AbstractDict{String, <:Any}) = $service_name(\"$name\", args)
                """
        end
    elseif protocol in ("rest-json", "rest-xml")
        if !isempty(required_param_keys_clean)
            request_uri = _clean_uri(request_uri)
            
            # Are there parameters which are not required to be in either the URI or Headers?
            if !isempty(required_parameters)
                # Do we have Header specific parameters?
                if isempty(header_parameters)
                    operation_definition *= """\n
                    $name($(join(required_param_keys_clean, ", "))) = $service_name(\"$method\", \"$request_uri\", Dict{String, Any}($(join(definition_required_parameters, ", "))))
                    $name($(join(required_param_keys_clean, ", ")), args::AbstractDict{String, <:Any}) = $service_name(\"$method\", \"$request_uri\", Dict{String, Any}($(join(definition_required_parameters, ", ")), args...))
                    $name(a...; b...) = $name(a..., b)
                    """
                else
                    operation_definition *= """\n
                    $name($(join(required_param_keys_clean, ", "))) = $service_name(\"$method\", \"$request_uri\", Dict{String, Any}($(join(definition_required_parameters, ", ")), "headers"=>Dict{String, Any}($(join(header_parameters, ", ")))))
                    $name($(join(required_param_keys_clean, ", ")), args::AbstractDict{String, <:Any}) = $service_name(\"$method\", \"$request_uri\", Dict{String, Any}(mergewith(merge, Dict{String, Any}($(join(definition_required_parameters, ", ")), "headers"=>Dict{String, Any}($(join(header_parameters, ", ")))), args...)))
                    $name(a...; b...) = $name(a..., b)
                    """
                end
            else
                if isempty(header_parameters)
                    operation_definition *= """\n
                    $name($(join(required_param_keys_clean, ", "))) = $service_name(\"$method\", \"$request_uri\")
                    $name($(join(required_param_keys_clean, ", ")), args::AbstractDict{String, <:Any}) = $service_name(\"$method\", \"$request_uri\", args)
                    $name(a...; b...) = $name(a..., b)
                    """
                else
                    operation_definition *= """\n
                    $name($(join(required_param_keys_clean, ", "))) = $service_name(\"$method\", \"$request_uri\", Dict{String, Any}("headers"=>Dict{String, Any}($(join(header_parameters, ", ")))))
                    $name($(join(required_param_keys_clean, ", ")), args::AbstractDict{String, <:Any}) = $service_name(\"$method\", \"$request_uri\", Dict{String, Any}(mergewith(merge, Dict{String, Any}("headers"=>Dict{String, Any}($(join(header_parameters, ", ")))), args...)))
                    $name(a...; b...) = $name(a..., b)
                    """
                end
            end
        else
            operation_definition *= """\n
            $name() = $service_name(\"$method\", \"$request_uri\")
            $name(args::AbstractDict{String, Any}) = $service_name(\"$method\", \"$request_uri\", args)
            $name(a...; b...) = $name(a..., b)
            """
        end
    end

    return operation_definition
end
end  # Module<|MERGE_RESOLUTION|>--- conflicted
+++ resolved
@@ -204,13 +204,8 @@
 # Returns
 - `String`: Cleaned URI
 """
-<<<<<<< HEAD
 function _clean_uri(uri::String)
     uri_parameters = eachmatch(r"{.*?}", uri) # Match anything surrounded in "{ }"
-=======
-function _uri_cleaning(uri::String)
-    uri_parameters = eachmatch(r"{.*?}", uri)  # Match anything surrounded in "{ }"
->>>>>>> 32147498
 
     for param in uri_parameters
         match = param.match
