function _get_formmated_date_now()
    return lowercase(Dates.format(now(Dates.UTC), "yyyymmddTHHMMSSsssZ"))
end

@testset "service module" begin
    @service S3
    @test :S3 in names(Main)
end

@testset "User Agent" begin
    new_user_agent = "new user agent"

    @test AWS.user_agent == "AWS.jl/1.0.0"
    set_user_agent(new_user_agent)
    @test AWS.user_agent == new_user_agent
end

@testset "sign" begin
    aws = AWS.AWSConfig()

    access_key = "access-key"
    secret_key = "ssh... it is a secret"

    aws.credentials.access_key_id = access_key
    aws.credentials.secret_key = secret_key

    time = DateTime(2020)
    date = Dates.format(time, "yyyymmdd")

    request = Request(
        service="s3",
        api_version="api_verison",
        request_method="GET",
        headers=LittleDict(
            "Host" => "s3.us-east-1.amazonaws.com",
            "User-Agent" => "AWS.jl/1.0.0"
        ),
        resource="/test-resource",
        url="https://s3.us-east-1.amazonaws.com/test-resource"
    )

    @testset "sign v2" begin
        result = AWS._sign_aws2!(aws, request, time)
        content = result.content
        content_type = result.headers["Content-Type"]

        expected_access_key = "AWSAccessKeyId=$access_key"
        expected_expires = "Expires=2020-01-01T00%3A02%3A00Z"
        expected_signature_method = "SignatureMethod=HmacSHA256"
        expected_signature_version = "SignatureVersion=2"
        expected_signature = "Signature=O0MLzMKpEcfVZeHy0tyxVAuZF%2BvrvbgIGgqbWtJLTQ0%3D"

        expected_content = join([
            expected_access_key,
            expected_expires,
            expected_signature_method,
            expected_signature_version,
            expected_signature
        ], '&')

        @test expected_content == content
    end

    @testset "sign v4" begin
        expected_x_amz_content_sha256 = bytes2hex(digest(MD_SHA256, request.content))
        expected_content_md5 = base64encode(digest(MD_MD5, request.content))
        expected_x_amz_date = Dates.format(time, dateformat"yyyymmdd\THHMMSS\Z")

        result = AWS._sign_aws4!(aws, request, time)
        headers = result.headers

        @test headers["x-amz-content-sha256"] == expected_x_amz_content_sha256
        @test headers["Content-MD5"] == expected_content_md5
        @test headers["x-amz-date"] == expected_x_amz_date

        authorization_header = split(headers["Authorization"], ' ')
        @test authorization_header[1] == "AWS4-HMAC-SHA256"
        @test authorization_header[2] == "Credential=$access_key/$date/us-east-1/$(request.service)/aws4_request,"
        @test authorization_header[3] == "SignedHeaders=content-md5;content-type;host;user-agent;x-amz-content-sha256;x-amz-date,"
        @test authorization_header[4] == "Signature=0f292eaf0b66cf353bafcb1b9b6d90ee27064236a60f17f6fc5bd7d40173a0be"
    end
end

@testset "do_request" begin
    aws = AWS.AWSConfig()

    @testset "HEAD request method" begin
        expected_result_type = LittleDict

        request = Request(
            service="s3",
            api_version="api_verison",
            request_method="HEAD",
            url="https://s3.us-east-1.amazonaws.com/sample-bucket"
        )

        apply(Patches._http_request_patch) do
            Patches._response!()
            result = AWS.do_request(aws, request)

            @test result == expected_result_type(Patches.headers)
            @test typeof(result) <: expected_result_type
        end
    end

    @testset "return stream" begin
        request = Request(
            service="s3",
            api_version="api_verison",
            request_method="GET",
            return_stream=true,
            response_stream=Base.BufferStream(),
            url="https://s3.us-east-1.amazonaws.com/sample-bucket"
        )

        apply(Patches._http_request_patch) do
            Patches._response!()
            result = AWS.do_request(aws, request)

            @test result == request.response_stream
        end
    end

    @testset "return raw" begin
        request = Request(
            service="s3",
            api_version="api_verison",
            request_method="GET",
            url="https://s3.us-east-1.amazonaws.com/sample-bucket",
            return_raw=true
        )

        @testset "body" begin
            apply(Patches._http_request_patch) do
                Patches._response!()
                result = AWS.do_request(aws, request)

                @test String(result) == Patches.body
            end
        end

        @testset "body and headers" begin
            apply(Patches._http_request_patch) do
                Patches._response!()
                body, headers = AWS.do_request(aws, request; return_headers=true)

                @test String(body) == Patches.body
                @test headers == Patches.headers
            end
        end
    end

    @testset "MIME" begin
        request = Request(
            service="s3",
            api_version="api_verison",
            request_method="GET",
            url="https://s3.us-east-1.amazonaws.com/sample-bucket"
        )

        @testset "empty" begin
            apply(Patches._http_request_patch) do
                @testset "default" begin
                    expected_body = ""
                    expected_headers = Pair["Content-Type"=>"",]

                    Patches._response!(headers=expected_headers, body=expected_body)

                    @testset "body" begin
                       result = AWS.do_request(aws, request)

                       @test String(result) == expected_body
                    end

                    @testset "body and headers" begin
                        body, headers = AWS.do_request(aws, request; return_headers=true)

                        @test String(body) == expected_body
                        @test headers == expected_headers
                    end
                end

                @testset "text/xml" begin
                    expected_headers = Pair["Content-Type"=>"",]
                    expected_body_type = LittleDict{Union{Symbol, String}, Any}
                    expected_body = xml_dict((Patches.body), expected_body_type)

                    expected_header_type = LittleDict{SubString{String}, SubString{String}}

                    Patches._response!(headers=expected_headers)

                    @testset "body" begin
                        result = AWS.do_request(aws, request)

                        @test typeof(result) <: expected_body_type
                        @test result == expected_body
                    end

                    @testset "body and headers" begin
                        body, headers = AWS.do_request(aws, request; return_headers=true)

                        @test body == expected_body
                        @test typeof(body) <: expected_body_type

                        @test headers == LittleDict(expected_headers)
                        @test typeof(headers) <: expected_header_type
                    end
                end
            end
        end

        @testset "xml" begin
            request = Request(
                service="s3",
                api_version="api_verison",
                request_method="GET",
                url="https://s3.us-east-1.amazonaws.com/sample-bucket",
            )

            expected_body_type = LittleDict{Union{Symbol, String}, Any}
            expected_body = xml_dict((Patches.body), expected_body_type)
            expected_headers = Pair["Content-Type"=>"application/xml",]

            apply(Patches._http_request_patch) do
                Patches._response!(headers=expected_headers,)

                @testset "body" begin
                    result = AWS.do_request(aws, request)

                    @test result == expected_body
                    @test typeof(result) <: expected_body_type
                end

                @testset "body and headers" begin
                    body, headers = AWS.do_request(aws, request; return_headers=true)

                    @test body == expected_body
                    @test typeof(body) <: expected_body_type

                    @test headers == LittleDict(expected_headers)
                    @test typeof(headers) <: LittleDict{SubString{String}, SubString{String}}
               end
            end
        end

        @testset "JSON" begin
            json_headers = ["Content-Type"=>"application/json"]
            json_body = """{"Marker":null,"VaultList":[{"CreationDate":"2020-06-22T03:14:41.754Z","LastInventoryDate":null,"NumberOfArchives":0,"SizeInBytes":0,"VaultARN":"arn:aws:glacier:us-east-1:000:vaults/test","VaultName":"test"}]}"""

            expected_body_type = LittleDict{String, Any}
            expected_body = JSON.parse(json_body, dicttype=LittleDict)

            apply(Patches._http_request_patch) do
                Patches._response!(body=json_body, headers=json_headers,)

                @testset "body" begin
                    result = AWS.do_request(aws, request)

                    @test typeof(result) <: expected_body_type
                    @test result == expected_body
                end

                @testset "body and headers" begin
                    body, headers = AWS.do_request(aws, request; return_headers=true)

                    @test body == expected_body
                    @test typeof(body) <: expected_body_type

                    @test headers == LittleDict(json_headers)
                    @test typeof(headers) <: LittleDict{SubString{String}, SubString{String}}
                end
            end
        end

        @testset "Text" begin
            request = Request(
                service="s3",
                api_version="api_verison",
                request_method="GET",
                url="https://s3.us-east-1.amazonaws.com/sample-bucket",
            )

            apply(Patches._http_request_patch) do
                expected_headers = ["Content-Type" => "text/html"]
                expected_body = Patches.body
                expected_header_type = LittleDict{SubString{String}, SubString{String}}

                Patches._response!(headers=expected_headers)

                @testset "body" begin
                    result = AWS.do_request(aws, request)

                    @test result isa String
                    @test result == expected_body
                end

                @testset "body and headers" begin
                    body, headers = AWS.do_request(aws, request; return_headers=true)

                    @test body == expected_body
                    @test body isa String

                    @test headers == LittleDict(expected_headers)
                    @test headers isa expected_header_type
                end
            end
        end
    end
end

@testset "_generate_rest_resource" begin
    request_uri = "/{Bucket}/{Key+}"
    args = Dict{String, Any}(
        "Bucket"=>"aws.jl-test",
        "Key"=>"Test-Key"
    )

    expected = "/$(args["Bucket"])/$(args["Key"])"
    result = AWS._generate_rest_resource(request_uri, args)
    @test expected == result
end

@testset "_generate_service_url" begin
    region = "us-east-2"
    resource = "/aws.jl-test---timestamp"

    request = Request(
        service="service",
        api_version="api_version",
        request_method="GET",
        resource=resource,
    )

    @testset "regionless endpoints" for regionless_endpoint in ("iam", "route53")
        endpoint = "sdb"
        request.service = regionless_endpoint
        expected_result = "https://$regionless_endpoint.amazonaws.com$resource"
        result = AWS._generate_service_url(region, request.service, request.resource)

        @test result == expected_result
    end

    @testset "region service" begin
        endpoint = "sdb"
        request.service = endpoint
        expected_result = "https://$endpoint.$region.amazonaws.com$resource"
        result = AWS._generate_service_url(region, request.service, request.resource)

        @test result == expected_result
    end


    @testset "sdb -- us-east-1 region exception" begin
        endpoint = "sdb"
        request.service = endpoint
        expected_result = "https://$endpoint.amazonaws.com$resource"
        region = "us-east-1"
        result = AWS._generate_service_url(region, request.service, request.resource)

        @test result == expected_result
    end
end

@testset "_return_headers" begin
    @testset "key exists" begin
        expected = true
        dict = Dict{String, Any}("return_headers"=>true)
        result = AWS._return_headers(dict)

        @test result == expected
        @test isempty(dict)
    end

    @testset "key dne" begin
        expected = false
        result = AWS._return_headers(Dict{String, Any}())

        @test result == expected
    end
end

@testset "_flatten_query" begin
    high_level_value = "high_level_value"
    entry_1 = LittleDict("low_level_key_1"=>"low_level_value_1", "low_level_key_2"=>"low_level_value_2")
    entry_2 = LittleDict("low_level_key_3"=>"low_level_value_3", "low_level_key_4"=>"low_level_value_4")

    args = LittleDict("high_level_key"=>high_level_value, "high_level_array"=>[entry_1, entry_2])

    @testset "non-special case suffix" begin
        service = "sts"
        result = AWS._flatten_query(service, args)

        expected = Pair{String,String}[
            "high_level_key" => "high_level_value",
            "high_level_array.member.1.low_level_key_1" => "low_level_value_1",
            "high_level_array.member.1.low_level_key_2" => "low_level_value_2",
            "high_level_array.member.2.low_level_key_3" => "low_level_value_3",
            "high_level_array.member.2.low_level_key_4" => "low_level_value_4"
        ]

        @test result == expected
    end

    @testset "sqs - special casing suffix" begin
        service = "sqs"
        result = AWS._flatten_query(service, args)

        expected = Pair{String,String}[
            "high_level_key" => "high_level_value",
            "high_level_array.1.low_level_key_1" => "low_level_value_1",
            "high_level_array.1.low_level_key_2" => "low_level_value_2",
            "high_level_array.2.low_level_key_3" => "low_level_value_3",
            "high_level_array.2.low_level_key_4" => "low_level_value_4"
        ]

        @test result == expected
    end
end

@testset "json" begin
    @testset "secrets_manager" begin
<<<<<<< HEAD
        secret_name = "AWS.jl-Test-Secret" * _get_formmated_date_now()
=======
        secret_name = "AWS.jl-Test-Secret" * lowercase(Dates.format(now(Dates.UTC), dateformat"yyyymmdd\THHMMSSsssZ"))
>>>>>>> 44fe083d
        secret_string = "sshhh it is a secret!"

        function _get_secret_string(secret_name)
            response = AWSServices.secrets_manager("GetSecretValue", LittleDict("SecretId"=>secret_name))

            return response["SecretString"]
        end

        resp = AWSServices.secrets_manager("CreateSecret", LittleDict(
            "Name"=>secret_name,
            "SecretString"=>secret_string,
            "ClientRequestToken"=>string(uuid4()),
        ))
        
        try
            @test _get_secret_string(secret_name) == secret_string
        finally
            AWSServices.secrets_manager("DeleteSecret", LittleDict(
                "SecretId"=>secret_name,
                "ForceDeleteWithoutRecovery"=>"true",
            ))

            @test_throws AWSException _get_secret_string(secret_name)
        end
    end
end

@testset "query" begin
    @testset "iam" begin
        policy_arn = ""
<<<<<<< HEAD
        expected_policy_name = "AWS.jl-Test-Policy" * _get_formmated_date_now()
=======
        expected_policy_name = "AWS.jl-Test-Policy" * lowercase(Dates.format(now(Dates.UTC), dateformat"yyyymmdd\THHMMSSsssZ"))
>>>>>>> 44fe083d
        expected_policy_document = LittleDict(
            "Version"=> "2012-10-17",
            "Statement"=> [
                LittleDict(
                    "Effect"=>"Allow",
                    "Action"=>["s3:Get*", "s3:List*"],
                    "Resource"=> ["arn:aws:s3:::my-bucket/shared/*"]
                )
            ],
        )
        expected_policy_document = JSON.json(expected_policy_document)

        # Create Policy
        response = AWSServices.iam("CreatePolicy", LittleDict("PolicyName"=>expected_policy_name, "PolicyDocument"=>expected_policy_document))
        policy_arn = response["CreatePolicyResponse"]["CreatePolicyResult"]["Policy"]["Arn"]

        # Get Policy
        try
            response_policy_version = AWSServices.iam("GetPolicyVersion", LittleDict("PolicyArn"=>policy_arn, "VersionId"=>"v1"))
            response_document = response_policy_version["GetPolicyVersionResponse"]["GetPolicyVersionResult"]["PolicyVersion"]["Document"]
            @test HTTP.unescapeuri(response_document) == expected_policy_document
        finally
            # Delete Policy
            AWSServices.iam("DeletePolicy", LittleDict("PolicyArn"=>policy_arn))
            @test_throws AWSException AWSServices.iam("GetPolicy", LittleDict("PolicyArn"=>policy_arn))
        end
    end

    @testset "sqs" begin
<<<<<<< HEAD
        queue_name = "aws-jl-test---" * _get_formmated_date_now()
=======
        queue_name = "aws-jl-test---" * lowercase(Dates.format(now(Dates.UTC), dateformat"yyyymmdd\THHMMSSsssZ"))
>>>>>>> 44fe083d
        expected_message = "Hello for AWS.jl"

        function _get_queue_url(queue_name)
            result = AWSServices.sqs("GetQueueUrl", LittleDict("QueueName"=>queue_name))

            return result["GetQueueUrlResponse"]["GetQueueUrlResult"]["QueueUrl"]
        end

        # Create Queue
        AWSServices.sqs("CreateQueue", LittleDict("QueueName"=>queue_name))

        # Get Queues
        queue_url = _get_queue_url(queue_name)
        @test !isempty(queue_url)

        # Change Message Visibility Batch Request
        expected_message_id = "aws-jl-test"

        AWSServices.sqs("SendMessage", LittleDict(
                "QueueUrl"=>queue_url,
                "MessageBody"=>expected_message
            )
        )

        response = AWSServices.sqs("ReceiveMessage", LittleDict("QueueUrl"=>queue_url,))
        receipt_handle = response["ReceiveMessageResponse"]["ReceiveMessageResult"]["Message"]["ReceiptHandle"]

        response = AWSServices.sqs("DeleteMessageBatch", LittleDict(
                "QueueUrl"=>queue_url,
                "DeleteMessageBatchRequestEntry"=>[
                    LittleDict(
                        "Id"=>expected_message_id,
                        "ReceiptHandle"=>receipt_handle,
                    )
                ]
            )
        )

        message_id = response["DeleteMessageBatchResponse"]["DeleteMessageBatchResult"]["DeleteMessageBatchResultEntry"]["Id"]
        @test message_id == expected_message_id

        # Send message
        AWSServices.sqs("SendMessage", LittleDict(
                "QueueUrl"=>queue_url,
                "MessageBody"=>expected_message
            )
        )

        # Receive Message
        result = AWSServices.sqs("ReceiveMessage", LittleDict("QueueUrl"=>queue_url))
        message = result["ReceiveMessageResponse"]["ReceiveMessageResult"]["Message"]["Body"]
        @test message == expected_message

        # Delete Queue
        AWSServices.sqs("DeleteQueue", LittleDict("QueueUrl"=>queue_url))
        @test_throws AWSException _get_queue_url(queue_name)
    end
end

@testset "rest-xml" begin
<<<<<<< HEAD
    bucket_name = "aws.jl-test---" * _get_formmated_date_now()
=======
    bucket_name = "aws.jl-test---" * lowercase(Dates.format(now(Dates.UTC), dateformat"yyyymmdd\THHMMSSsssZ"))
>>>>>>> 44fe083d
    file_name = string(uuid4())

    function _bucket_exists(bucket_name)
        try
            AWSServices.s3("HEAD", "/$bucket_name")
            return true
        catch e
            if e isa AWSException && e.cause.status == 404
                return false
            else
                rethrow(e)
            end
        end
    end

    @testset "HEAD" begin
        @test _bucket_exists(bucket_name) == false
    end

    @testset "PUT" begin
        AWSServices.s3("PUT", "/$bucket_name")

        @test _bucket_exists(bucket_name)
    end

    @testset "PUT - w/ Params" begin
        body = "sample-file-body"
        AWSServices.s3("PUT", "/$bucket_name/$file_name", Dict("body" => body))

        @test !isempty(AWSServices.s3("GET", "/$bucket_name/$file_name"))
    end

    @testset "GET" begin
        result = AWSServices.s3("GET", "/$bucket_name")
        @test result["ListBucketResult"]["Contents"]["Key"] == file_name
    end

    @testset "GET - w/ Params" begin
        max_keys = 1
        result = AWSServices.s3("GET", "/$bucket_name", Dict("max_keys" => max_keys))

        @test length([result["ListBucketResult"]["Contents"]]) == max_keys
    end

    @testset "POST - w/ Params" begin
        body = """
            <Delete xmlns="http://s3.amazonaws.com/doc/2006-03-01/">
                <Object>
                    <Key>$file_name</Key>
                </Object>
            </Delete>
            """

        AWSServices.s3("POST", "/$bucket_name?delete", Dict("body" => body))

        try
            AWSServices.s3("GET", "/$bucket_name/$file_name")
            @test false
        catch e
            if e isa AWSException && e.code == "NoSuchKey"
                @test true
            else
                rethrow(e)
            end
        end
    end

    @testset "DELETE" begin
        AWSServices.s3("DELETE", "/$bucket_name")

        sleep(2)
        @test _bucket_exists(bucket_name) == false
    end
end

@testset "rest-json" begin
<<<<<<< HEAD
    timestamp = _get_formmated_date_now()
=======
    timestamp = lowercase(Dates.format(now(Dates.UTC), dateformat"yyyymmdd\THHMMSSsssZ"))
>>>>>>> 44fe083d
    vault_names = ["aws.jl.test-01---$timestamp", "aws.jl.test-02---$timestamp", ]

    @testset "PUT" begin
        for vault in vault_names
            AWSServices.glacier("PUT", "/-/vaults/$vault")
        end
    end

    @testset "POST" begin
        tags = Dict("Tags"=> LittleDict("Tag-01" => "Tag-01", "Tag-02" => "Tag-02"))

        for vault in vault_names
            AWSServices.glacier("POST", "/-/vaults/$vault/tags?operation=add", tags)
        end

        for vault in vault_names
            result_tags = AWSServices.glacier("GET", "/-/vaults/$vault/tags")

            @test result_tags == tags
        end
    end

    @testset "GET - w/ args" begin
        # If this is an Integer AWS Coral cannot convert it to a String
        # "class com.amazon.coral.value.json.numbers.TruncatingBigNumber can not be converted to an String"
        limit = "1"
        params = LittleDict("limit" => limit)
        result = AWSServices.glacier("GET", "/-/vaults/", params)

        @test length(result["VaultList"]) == parse(Int, limit)
    end

    @testset "DELETE" begin
        for vault in vault_names
            AWSServices.glacier("DELETE", "/-/vaults/$vault")
        end

        result = AWSServices.glacier("GET", "/-/vaults")
        res_vault_names = [v["VaultName"] for v in result["VaultList"]]

        for vault in vault_names
            @test !(vault in res_vault_names)
        end
    end
end<|MERGE_RESOLUTION|>--- conflicted
+++ resolved
@@ -419,11 +419,7 @@
 
 @testset "json" begin
     @testset "secrets_manager" begin
-<<<<<<< HEAD
         secret_name = "AWS.jl-Test-Secret" * _get_formmated_date_now()
-=======
-        secret_name = "AWS.jl-Test-Secret" * lowercase(Dates.format(now(Dates.UTC), dateformat"yyyymmdd\THHMMSSsssZ"))
->>>>>>> 44fe083d
         secret_string = "sshhh it is a secret!"
 
         function _get_secret_string(secret_name)
@@ -454,11 +450,7 @@
 @testset "query" begin
     @testset "iam" begin
         policy_arn = ""
-<<<<<<< HEAD
         expected_policy_name = "AWS.jl-Test-Policy" * _get_formmated_date_now()
-=======
-        expected_policy_name = "AWS.jl-Test-Policy" * lowercase(Dates.format(now(Dates.UTC), dateformat"yyyymmdd\THHMMSSsssZ"))
->>>>>>> 44fe083d
         expected_policy_document = LittleDict(
             "Version"=> "2012-10-17",
             "Statement"=> [
@@ -488,11 +480,7 @@
     end
 
     @testset "sqs" begin
-<<<<<<< HEAD
         queue_name = "aws-jl-test---" * _get_formmated_date_now()
-=======
-        queue_name = "aws-jl-test---" * lowercase(Dates.format(now(Dates.UTC), dateformat"yyyymmdd\THHMMSSsssZ"))
->>>>>>> 44fe083d
         expected_message = "Hello for AWS.jl"
 
         function _get_queue_url(queue_name)
@@ -553,11 +541,7 @@
 end
 
 @testset "rest-xml" begin
-<<<<<<< HEAD
     bucket_name = "aws.jl-test---" * _get_formmated_date_now()
-=======
-    bucket_name = "aws.jl-test---" * lowercase(Dates.format(now(Dates.UTC), dateformat"yyyymmdd\THHMMSSsssZ"))
->>>>>>> 44fe083d
     file_name = string(uuid4())
 
     function _bucket_exists(bucket_name)
@@ -634,11 +618,7 @@
 end
 
 @testset "rest-json" begin
-<<<<<<< HEAD
     timestamp = _get_formmated_date_now()
-=======
-    timestamp = lowercase(Dates.format(now(Dates.UTC), dateformat"yyyymmdd\THHMMSSsssZ"))
->>>>>>> 44fe083d
     vault_names = ["aws.jl.test-01---$timestamp", "aws.jl.test-02---$timestamp", ]
 
     @testset "PUT" begin
